# encoding: utf-8
require "logstash/outputs/base"
require "logstash/namespace"
require "logstash/json"
require "logstash/util/shortname_resolver"
require "uri"
require "stud/buffer"
require "logstash/plugin_mixins/http_client"
require "securerandom"


class LogStash::Outputs::ClickHouse < LogStash::Outputs::Base
  include LogStash::PluginMixins::HttpClient
  include Stud::Buffer

  concurrency :single

  config_name "clickhouse"

  config :http_hosts, :validate => :array, :required => true

  config :table, :validate => :string, :required => true
  
  # Custom headers to use
  # format is `headers => ["X-My-Header", "%{host}"]`
  config :headers, :validate => :hash

  config :flush_size, :validate => :number, :default => 50

  config :idle_flush_time, :validate => :number, :default => 5

  config :pool_max, :validate => :number, :default => 50

  config :save_on_failure, :validate => :boolean, :default => true

  config :save_dir, :validate => :string, :default => "/tmp"

  config :save_file, :validate => :string, :default => "failed.json"

  config :request_tolerance, :validate => :number, :default => 5
  
  config :backoff_time, :validate => :number, :default => 3

  config :automatic_retries, :validate => :number, :default => 3

  config :mutations, :validate => :hash, :default => {}

<<<<<<< HEAD
  config :host_resolve_ttl_sec, :validate => :number, :default => 120
=======
  def print_plugin_info()
    @@plugins = Gem::Specification.find_all{|spec| spec.name =~ /logstash-output-clickhouse/ }
    @plugin_name = @@plugins[0].name
    @plugin_version = @@plugins[0].version
    @logger.info("Running #{@plugin_name} version #{@plugin_version}")

    @logger.info("Initialized clickhouse with settings",
      :flush_size => @flush_size,
      :idle_flush_time => @idle_flush_time,
      :request_tokens => @pool_max,
      :http_hosts => @http_hosts,
      :http_query => @http_query,
      :headers => request_headers)
  end

>>>>>>> 936e17fa
  def register
    # Handle this deprecated option. TODO: remove the option
    #@ssl_certificate_validation = @verify_ssl if @verify_ssl

    # We count outstanding requests with this queue
    # This queue tracks the requests to create backpressure
    # When this queue is empty no new requests may be sent,
    # tokens must be added back by the client on success
    @request_tokens = SizedQueue.new(@pool_max)
    @pool_max.times {|t| @request_tokens << true }
    @requests = Array.new
    @http_query = "/?query=INSERT%20INTO%20#{table}%20FORMAT%20JSONEachRow"

    @hostnames_pool =
      parse_http_hosts(http_hosts,
        ShortNameResolver.new(ttl: @host_resolve_ttl_sec, logger: @logger))

    buffer_initialize(
      :max_items => @flush_size,
      :max_interval => @idle_flush_time,
      :logger => @logger
    )

    print_plugin_info()
  end # def register

  private

  def parse_http_hosts(hosts, resolver)
    ip_re = /^[\d]+\.[\d]+\.[\d]+\.[\d]+$/

    lambda {
      hosts.flat_map { |h|
        scheme = URI(h).scheme
        host = URI(h).host
        port = URI(h).port
        path = URI(h).path

        if ip_re !~ host
          resolver.get_addresses(host).map { |ip|
            "#{scheme}://#{ip}:#{port}#{path}"
          }
        else
          [h]
        end
      }
    }
  end

  private

  def get_host_addresses()
    begin
      @hostnames_pool.call
    rescue Exception => ex
      @logger.error('Error while resolving host', :error => ex.to_s)
    end
  end

  # This module currently does not support parallel requests as that would circumvent the batching
  def receive(event)
    buffer_receive(event)
  end

  def mutate( src )
    res = {}
    @mutations.each_pair do |dstkey, source|
      case source
        when String then
          scrkey = source
          next unless src.key?(scrkey)

          res[dstkey] = src[scrkey]
        when Array then
          scrkey = source[0]
          next unless src.key?(scrkey)
          pattern = source[1]
          replace = source[2]
          res[dstkey] = src[scrkey].sub( Regexp.new(pattern), replace )
      end
    end
    res
  end

  def flush(events, close=false)
    documents = ""  #this is the string of hashes that we push to Fusion as documents

    events.each do |event|
        documents << LogStash::Json.dump( mutate( event.to_hash() ) ) << "\n"
    end

    hosts = get_host_addresses()

    make_request(documents, hosts, @http_query, 1, 1, hosts.sample)
  end

  private

  def save_to_disk(documents)
    begin
      file = File.open("#{save_dir}/#{table}_#{save_file}", "a")
      file.write(documents) 
    rescue IOError => e
      log_failure("An error occurred while saving file to disk: #{e}",
                    :file_name => file_name)
    ensure
      file.close unless file.nil?
    end
  end

  private

  def make_request(documents, hosts, query, con_count = 1, req_count = 1, host = "", uuid = SecureRandom.hex)

    if host == ""
      host = hosts.pop
    end

    url = host+query

    # Block waiting for a token
    #@logger.info("Requesting token ", :tokens => request_tokens.length())
    token = @request_tokens.pop
    @logger.debug("Got token", :tokens => @request_tokens.length)

    # Create an async request
    begin
      request = client.send(:post, url, :body => documents, :headers => request_headers, :async => true)
    rescue Exception => e
      @logger.warn("An error occurred while indexing: #{e.message}")
    end

    request.on_success do |response|
      # Make sure we return the token to the pool
      @request_tokens << token

      if response.code == 200
        @logger.debug("Successfully submitted", 
          :size => documents.length,
          :response_code => response.code,
          :uuid => uuid)
      else
        if req_count >= @request_tolerance
          log_failure(
              "Encountered non-200 HTTP code #{response.code}",
              :response_code => response.code,
              :url => url,
              :size => documents.length,
              :uuid => uuid)
          if @save_on_failure
            save_to_disk(documents)
          end
        else
          @logger.info("Retrying request", :url => url)
          sleep req_count*@backoff_time
          make_request(documents, hosts, query, con_count, req_count+1, hosts.sample, uuid)
        end
      end
    end

    request.on_failure do |exception|
      # Make sure we return the token to the pool
      @request_tokens << token

      if hosts.length == 0
          log_failure("Could not access URL",
            :url => url,
            :method => @http_method,
            :headers => headers,
            :message => exception.message,
            :class => exception.class.name,
            :backtrace => exception.backtrace,
            :size => documents.length,
            :uuid => uuid)
          if @save_on_failure
            save_to_disk(documents)
          end
          return
      end
  
      if con_count >= @automatic_retries
        host = ""
        con_count = 0
      end
      
      @logger.info("Retrying connection", :url => url)
      sleep @backoff_time
      make_request(documents, hosts, query, con_count+1, req_count, host, uuid)
    end

    client.execute!
  end

  # This is split into a separate method mostly to help testing
  def log_failure(message, opts)
    @logger.error("[HTTP Output Failure] #{message}", opts)
  end

  def request_headers()
    headers = @headers || {}
    headers["Content-Type"] ||= "application/json"
    headers
  end

end<|MERGE_RESOLUTION|>--- conflicted
+++ resolved
@@ -45,9 +45,8 @@
 
   config :mutations, :validate => :hash, :default => {}
 
-<<<<<<< HEAD
   config :host_resolve_ttl_sec, :validate => :number, :default => 120
-=======
+
   def print_plugin_info()
     @@plugins = Gem::Specification.find_all{|spec| spec.name =~ /logstash-output-clickhouse/ }
     @plugin_name = @@plugins[0].name
@@ -63,7 +62,6 @@
       :headers => request_headers)
   end
 
->>>>>>> 936e17fa
   def register
     # Handle this deprecated option. TODO: remove the option
     #@ssl_certificate_validation = @verify_ssl if @verify_ssl
